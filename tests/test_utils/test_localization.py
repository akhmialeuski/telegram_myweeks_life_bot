"""Tests for localization functionality."""


class TestLocalization:
    """Test localization functions."""

    def test_get_supported_languages(self):
        """Test getting list of supported languages."""
        # Import here to avoid circular imports
        from src.utils.localization import get_supported_languages

        languages = get_supported_languages()
        assert isinstance(languages, list)
        assert len(languages) > 0
        assert "ru" in languages
        assert "en" in languages

    def test_is_language_supported_valid(self):
        """Test checking if valid language is supported."""
        from src.utils.localization import is_language_supported

        assert is_language_supported("ru") is True
        assert is_language_supported("en") is True

    def test_is_language_supported_invalid(self):
        """Test checking if invalid language is supported."""
        from src.utils.localization import is_language_supported

        assert is_language_supported("fr") is False
        assert is_language_supported("de") is False

    def test_is_language_supported_edge_cases(self):
        """Test language support with edge cases."""
        from src.utils.localization import is_language_supported

        assert is_language_supported("") is False
        assert is_language_supported(None) is False

    def test_get_localized_language_name_valid_combinations(self):
        """Test getting localized language names for valid combinations."""
        from src.utils.localization import get_localized_language_name

        # Test Russian language names
        assert get_localized_language_name("ru", "ru") == "Русский"
        assert get_localized_language_name("en", "ru") == "Английский"
        assert get_localized_language_name("ua", "ru") == "Украинский"
        assert get_localized_language_name("by", "ru") == "Белорусский"

        # Test English language names
        assert get_localized_language_name("ru", "en") == "Russian"
        assert get_localized_language_name("en", "en") == "English"
        assert get_localized_language_name("ua", "en") == "Ukrainian"
        assert get_localized_language_name("by", "en") == "Belarusian"

        # Test Ukrainian language names
        assert get_localized_language_name("ru", "ua") == "Російська"
        assert get_localized_language_name("en", "ua") == "Англійська"
        assert get_localized_language_name("ua", "ua") == "Українська"
        assert get_localized_language_name("by", "ua") == "Білоруська"

        # Test Belarusian language names
        assert get_localized_language_name("ru", "by") == "Рускай"
        assert get_localized_language_name("en", "by") == "Англійская"
        assert get_localized_language_name("ua", "by") == "Украінская"
        assert get_localized_language_name("by", "by") == "Беларуская"

    def test_get_localized_language_name_unsupported_target_language(self):
        """Test getting localized language name with unsupported target language."""
        from src.utils.localization import get_localized_language_name

        # Should return the language code if target language is not supported
        assert get_localized_language_name("ru", "fr") == "ru"
        assert get_localized_language_name("en", "de") == "en"

    def test_get_localized_language_name_unsupported_language(self):
        """Test getting localized language name with unsupported language."""
        from src.utils.localization import get_localized_language_name

        # Should return the language code if language is not supported
        assert get_localized_language_name("fr", "ru") == "fr"
        assert get_localized_language_name("de", "en") == "de"

    def test_get_localized_language_name_edge_cases(self):
        """Test getting localized language name with edge cases."""
        from src.utils.localization import get_localized_language_name

        # Test with empty strings
        assert get_localized_language_name("", "ru") == ""
        assert get_localized_language_name("ru", "") == "ru"

        # Test with None values
        assert get_localized_language_name(None, "ru") is None
        assert get_localized_language_name("ru", None) == "ru"

    def test_message_builder_initialization(self):
        """Test MessageBuilder initialization."""
        from src.utils.localization import MessageBuilder

        builder = MessageBuilder("ru")
        assert builder.lang == "ru"
        assert hasattr(builder, "_")

    def test_message_builder_get_method(self):
        """Test MessageBuilder.get method with various keys."""
        from src.utils.localization import MessageBuilder

        builder = MessageBuilder("ru")

        # Test with a key that should exist
        result = builder.get("help.text")
        assert isinstance(result, str)
        assert len(result) > 0

    def test_message_builder_get_with_parameters(self):
        """Test MessageBuilder.get method with parameters."""
        from src.utils.localization import MessageBuilder

        builder = MessageBuilder("ru")

        # Test with parameters for a key that exists
        result = builder.get("start.welcome_existing", first_name="John")
        assert isinstance(result, str)
        assert len(result) > 0

    def test_message_builder_dunder_getattr(self):
        """Test MessageBuilder.__getattr__ method for dynamic access."""
        from src.utils.localization import MessageBuilder

        builder = MessageBuilder("ru")

        # Test dynamic access with a key that exists
        result = builder.get("start.welcome_existing", first_name="John")
        assert isinstance(result, str)
        assert len(result) > 0

    def test_message_builder_get_with_fallback(self):
        """Test MessageBuilder.get method with fallback to default language."""
        from src.utils.localization import MessageBuilder

        builder = MessageBuilder("ru")

        # Test with a non-existent key (should fallback to key itself)
        result = builder.get("non.existent.key")
        assert result == "non.existent.key"

    def test_message_builder_get_with_formatting(self):
        """Test MessageBuilder.get method with string formatting."""
        from src.utils.localization import MessageBuilder

        builder = MessageBuilder("ru")

        # Test with formatting parameters
        result = builder.get("start.welcome_existing", first_name="John")
        assert isinstance(result, str)
        assert len(result) > 0

    def test_message_builder_get_with_missing_format_placeholders(self):
        """Test MessageBuilder.get method handles keys with format placeholders not in kwargs gracefully."""
        from src.utils.localization import MessageBuilder

        builder = MessageBuilder("ru")

        # Test with a key that contains format placeholders but kwargs doesn't have them
        # This should not raise KeyError or ValueError, but return the key as-is
        result = builder.get("key.with.{missing}.placeholders", existing_param="value")
        assert result == "key.with.{missing}.placeholders"

        # Test with no kwargs at all
        result = builder.get("key.with.{missing}.placeholders")
        assert result == "key.with.{missing}.placeholders"

        # Test with empty kwargs
        result = builder.get("key.with.{missing}.placeholders", **{})
        assert result == "key.with.{missing}.placeholders"

    def test_localization_module_imports(self):
        """Test that all required functions can be imported."""
        from src.utils.localization import (
            DEFAULT_LANGUAGE,
            LANGUAGES,
            get_localized_language_name,
            get_supported_languages,
            is_language_supported,
        )

        assert callable(get_localized_language_name)
        assert callable(get_supported_languages)
        assert callable(is_language_supported)
        assert isinstance(LANGUAGES, list)
        assert isinstance(DEFAULT_LANGUAGE, str)

    def test_message_builder_dynamic_get_id_as_key(self):
        """Test MessageBuilder.get resolves ID-as-key via gettext._.

        We monkeypatch builder._ to simulate translation existing for key-only ids.
        """
        from src.utils.localization import MessageBuilder

        builder = MessageBuilder("ru")
        original_gettext = builder._

        def fake_gettext(msgid: str) -> str:
            return "OK_ID" if msgid == "demo.key" else msgid

        builder._ = fake_gettext  # type: ignore[assignment]

        result = builder.get(key="demo.key")
        assert result == "OK_ID"

        # Restore
        builder._ = original_gettext  # type: ignore[assignment]

    def test_message_builder_dynamic_get_context_empty_id(self):
        """Test MessageBuilder.get resolves context-as-key with empty msgid via pgettext.

        We monkeypatch builder._trans.pgettext to return a value for (ctx, "").
        """
        from types import SimpleNamespace

        from src.utils.localization import MessageBuilder

        builder = MessageBuilder("ru")

        # Ensure id-as-key path fails to force ctx path
        builder._ = lambda s: s  # type: ignore[assignment]

        def fake_pgettext(context: str, msgid: str) -> str:
            if context == "demo.ctx" and msgid == "":
                return "OK_CTX_EMPTY"
            return ""

        builder._trans = SimpleNamespace(pgettext=fake_pgettext)  # type: ignore[assignment]

        result = builder.get(key="demo.ctx")
        assert result == "OK_CTX_EMPTY"

    def test_message_builder_dynamic_get_context_same_id(self):
        """Test MessageBuilder.get resolves context-as-key with same id via pgettext.

        We monkeypatch builder._trans.pgettext to return a value for (ctx, id).
        """
        from types import SimpleNamespace

        from src.utils.localization import MessageBuilder

        builder = MessageBuilder("ru")
        builder._ = lambda s: s  # type: ignore[assignment]

        def fake_pgettext(context: str, msgid: str) -> str:
            if context == "demo.same" and msgid == "demo.same":
                return "OK_CTX_SAME"
            return ""

        builder._trans = SimpleNamespace(pgettext=fake_pgettext)  # type: ignore[assignment]

        result = builder.get(key="demo.same")
        assert result == "OK_CTX_SAME"

    def test_message_builder_dunder_getattr_maps_snake_to_dotted(self):
        """Test that unknown attributes map to dotted keys via get()."""
        from src.utils.localization import MessageBuilder

        builder = MessageBuilder("ru")
        captured = {}

        def fake_get(key: str, **kwargs):  # type: ignore[no-untyped-def]
            captured["key"] = key
            captured.update(kwargs)
            return "OK"

        builder.get = fake_get  # type: ignore[assignment]

        # Use a non-existing attribute name to trigger __getattr__
        result = builder.some_new_message(age=25)  # dynamic path
        assert result == "OK"
        assert captured["key"] == "some.new.message"
        assert captured["age"] == 25

<<<<<<< HEAD
    def test_get_translator_is_cached(self):
        """Ensure get_translator reuses translator objects for the same language."""
        from src.utils.localization import get_translator

        first = get_translator("ru")
        second = get_translator("ru")
        assert first is second

    def test_get_translation_is_cached(self):
        """Ensure get_translation caches translation instances."""
=======
    def test_get_translation_cached(self):
        """Translations are cached and reused."""
>>>>>>> 8ba28dbf
        from src.utils.localization import get_translation

        first = get_translation("ru")
        second = get_translation("ru")
        assert first is second

<<<<<<< HEAD
    def test_message_builder_nget_method(self):
        """Test MessageBuilder.nget returns correct plural forms."""
        from types import SimpleNamespace

        from src.utils.localization import MessageBuilder

        builder = MessageBuilder("ru")
        builder._trans = SimpleNamespace(
            ngettext=lambda s, p, n: "one" if n == 1 else "many"
        )  # type: ignore[assignment]
        result_one = builder.nget("w", "ws", 1)
        result_many = builder.nget("w", "ws", 2)
        assert result_one == "one"
        assert result_many == "many"

    def test_message_builder_pget_method(self):
        """Test MessageBuilder.pget returns context-based translations."""
        from src.utils.localization import MessageBuilder

        builder = MessageBuilder("en")
        result = builder.pget("buttons.change_language", "")
        assert "Change Language" in result

    def test_message_builder_npget_method(self):
        """Test MessageBuilder.npget handles context and pluralization."""
        from types import SimpleNamespace

        from src.utils.localization import MessageBuilder

        builder = MessageBuilder("ru")
        captured: dict[str, str] = {}

        def fake_npgettext(ctx: str, s: str, p: str, n: int) -> str:
            captured["ctx"] = ctx
            return "one" if n == 1 else "many"

        fake = SimpleNamespace(npgettext=fake_npgettext)
        builder._trans = fake  # type: ignore[assignment]
        builder._default_trans = fake  # type: ignore[assignment]

        result_one = builder.npget("demo", "w", "ws", 1)
        result_many = builder.npget("demo", "w", "ws", 2)
        assert result_one == "one"
        assert result_many == "many"
        assert captured["ctx"] == "demo"

    def test_message_builder_get_logs_missing_key(self, caplog):
        """Test that missing translations are logged."""
        from src.utils.localization import MessageBuilder

        builder = MessageBuilder("ru")
        with caplog.at_level("WARNING"):
            result = builder.get("missing.key")
        assert "missing.key" in result
        assert any("missing.key" in record.message for record in caplog.records)
=======
    def test_message_builder_ngettext(self):
        """Test pluralization support in MessageBuilder."""
        from types import SimpleNamespace
        from src.utils.localization import MessageBuilder

        builder = MessageBuilder("ru")

        fake = SimpleNamespace(
            ngettext=lambda s, p, n: f"{n} week" if n == 1 else f"{n} weeks",
            npgettext=lambda ctx, s, p, n: f"{n} ctx" if n != 1 else f"{n} ctx",
        )
        builder._trans = fake  # type: ignore[assignment]
        builder._default_trans = fake  # type: ignore[assignment]

        assert builder.ngettext("{n} week", "{n} weeks", 1) == "1 week"
        assert builder.ngettext("{n} week", "{n} weeks", 2) == "2 weeks"
        assert (
            builder.ngettext("{n} week", "{n} weeks", 2, context="demo")
            == "2 ctx"
        )
>>>>>>> 8ba28dbf
<|MERGE_RESOLUTION|>--- conflicted
+++ resolved
@@ -276,7 +276,6 @@
         assert captured["key"] == "some.new.message"
         assert captured["age"] == 25
 
-<<<<<<< HEAD
     def test_get_translator_is_cached(self):
         """Ensure get_translator reuses translator objects for the same language."""
         from src.utils.localization import get_translator
@@ -287,17 +286,12 @@
 
     def test_get_translation_is_cached(self):
         """Ensure get_translation caches translation instances."""
-=======
-    def test_get_translation_cached(self):
-        """Translations are cached and reused."""
->>>>>>> 8ba28dbf
         from src.utils.localization import get_translation
 
         first = get_translation("ru")
         second = get_translation("ru")
         assert first is second
 
-<<<<<<< HEAD
     def test_message_builder_nget_method(self):
         """Test MessageBuilder.nget returns correct plural forms."""
         from types import SimpleNamespace
@@ -353,7 +347,7 @@
             result = builder.get("missing.key")
         assert "missing.key" in result
         assert any("missing.key" in record.message for record in caplog.records)
-=======
+
     def test_message_builder_ngettext(self):
         """Test pluralization support in MessageBuilder."""
         from types import SimpleNamespace
@@ -373,5 +367,4 @@
         assert (
             builder.ngettext("{n} week", "{n} weeks", 2, context="demo")
             == "2 ctx"
-        )
->>>>>>> 8ba28dbf
+        )