"""Localization module for LifeWeeksBot.

This module contains all user-facing messages in multiple languages.
Supports Russian (ru), English (en), Ukrainian (ua), and Belarusian (by).
"""

from __future__ import annotations

import gettext
import logging
<<<<<<< HEAD
=======
from functools import lru_cache
>>>>>>> 8ba28dbf
from enum import StrEnum, auto
from functools import lru_cache
from pathlib import Path
from typing import Any, Callable

LOGGER = logging.getLogger(__name__)

# Define locale directory and domain name constants
LOCALE_DIR = Path(__file__).resolve().parent.parent.parent / "locales"
DOMAIN = "messages"


<<<<<<< HEAD
LOGGER = logging.getLogger(__name__)


=======
>>>>>>> 8ba28dbf
@lru_cache(maxsize=None)
def get_translator(lang_code: str) -> Callable[[str], str]:
    """Get gettext translator for the specified language.

<<<<<<< HEAD
    Translation objects are cached to avoid repeated disk access.
=======
    Returned translator functions are cached to avoid reloading translation
    files on every request.
>>>>>>> 8ba28dbf

    :param lang_code: Language code (ru, en, ua, by)
    :type lang_code: str
    :returns: gettext translator function
    :rtype: Callable[[str], str]
    """
    return gettext.translation(
        DOMAIN, localedir=LOCALE_DIR, languages=[lang_code], fallback=True
    ).gettext


@lru_cache(maxsize=None)
def get_translation(lang_code: str) -> gettext.NullTranslations:
    """Get gettext translations object for the specified language.

<<<<<<< HEAD
    This returns the translations object itself (not just ``gettext`` function),
    which allows advanced lookups like ``pgettext`` for contextual messages.
    Translation objects are cached for efficiency.
=======
    The translation objects are cached to reuse ``gettext`` catalogs across
    calls. The returned object provides access to ``pgettext`` and
    ``ngettext``/``npgettext`` for plural and contextual lookups.
>>>>>>> 8ba28dbf

    :param lang_code: Language code (ru, en, ua, by)
    :type lang_code: str
    :returns: Translations object with gettext/pgettext available
    :rtype: gettext.NullTranslations
    """
    return gettext.translation(
        DOMAIN, localedir=LOCALE_DIR, languages=[lang_code], fallback=True
    )


class SupportedLanguage(StrEnum):
    RU = auto()
    EN = auto()
    UA = auto()
    BY = auto()

    @classmethod
    def list(cls) -> list[str]:
        return [lang.value for lang in cls]


# Supported languages
LANGUAGES = SupportedLanguage.list()

# Default language
DEFAULT_LANGUAGE = SupportedLanguage.RU.value

# Localized language names
_LANGUAGE_NAMES = {
    SupportedLanguage.RU.value: {
        SupportedLanguage.RU.value: "Русский",
        SupportedLanguage.EN.value: "Английский",
        SupportedLanguage.UA.value: "Украинский",
        SupportedLanguage.BY.value: "Белорусский",
    },
    SupportedLanguage.EN.value: {
        SupportedLanguage.RU.value: "Russian",
        SupportedLanguage.EN.value: "English",
        SupportedLanguage.UA.value: "Ukrainian",
        SupportedLanguage.BY.value: "Belarusian",
    },
    SupportedLanguage.UA.value: {
        SupportedLanguage.RU.value: "Російська",
        SupportedLanguage.EN.value: "Англійська",
        SupportedLanguage.UA.value: "Українська",
        SupportedLanguage.BY.value: "Білоруська",
    },
    SupportedLanguage.BY.value: {
        SupportedLanguage.RU.value: "Рускай",
        SupportedLanguage.EN.value: "Англійская",
        SupportedLanguage.UA.value: "Украінская",
        SupportedLanguage.BY.value: "Беларуская",
    },
}


def get_localized_language_name(language: str, target_language: str) -> str:
    """
    Get the localized name of a language in the target language.

    :param language: Language code to localize (e.g., 'en')
    :param target_language: Target language code (e.g., 'ru')
    :return: Localized language name
    """
    return _LANGUAGE_NAMES.get(target_language, {}).get(language, language)


def get_supported_languages() -> list[str]:
    """Get list of supported languages.

    :returns: List of supported language codes
    :rtype: list[str]
    """
    return LANGUAGES.copy()


def is_language_supported(language: str | None) -> bool:
    """Check if language is supported.

    :param language: Language code to check
    :type language: str | None
    :returns: True if language is supported, False otherwise
    :rtype: bool
    """
    return language in LANGUAGES


def get_message(
    message_key: str,
    sub_key: str,
    language: str | None = None,
    **kwargs,
) -> str:
    """Backward-compatible message lookup used in some tests.

    This helper emulates the previous ``get_message`` API by delegating to
    ``MessageBuilder.get`` for the handful of keys used in tests.

    :param message_key: Message group key (e.g., "common", "weeks", "visualize")
    :type message_key: str
    :param sub_key: Specific message key within the group (e.g., "not_registered")
    :type sub_key: str
    :param language: Optional language code; defaults to ``DEFAULT_LANGUAGE``
    :type language: str | None
    :returns: Localized message text
    :rtype: str
    """
    lang_code: str = language or DEFAULT_LANGUAGE
    builder: MessageBuilder = MessageBuilder(lang_code)

    key: str = f"{message_key}.{sub_key}"
    return builder.get(key, **kwargs)


class MessageBuilder:
    """Message builder class for generating localized messages using gettext.

    This class provides a facade for generating localized messages using
    the gettext system. It maintains backward compatibility with existing
    message generation functions while providing a cleaner interface.
    """

    def __init__(self, lang: str, default_lang: str = DEFAULT_LANGUAGE):
        """Initialize MessageBuilder with language and default fallback language.

        :param lang: Language code (ru, en, ua, by)
        :type lang: str
        :param default_lang: Fallback language code to use when translation is missing
        :type default_lang: str
        """
        self.lang: str = lang
        self.default_lang: str = default_lang
        self._: Callable[[str], str] = get_translator(lang)
        self._trans: gettext.NullTranslations = get_translation(lang)
        # Default (fallback) translator objects, typically English
        self._default: Callable[[str], str] = get_translator(default_lang)
        self._default_trans: gettext.NullTranslations = get_translation(default_lang)

    def _safe_format(self, template: str, kwargs: dict[str, Any] | None) -> str:
        """Safely format a template string with kwargs, falling back to the template if formatting fails.

        This method attempts to format the template with the provided kwargs, but if the template
        contains format placeholders that are not present in kwargs, it returns the template as-is
        instead of raising a KeyError or ValueError.

        :param template: Template string to format
        :type template: str
        :param kwargs: Formatting parameters
        :type kwargs: dict[str, Any] | None
        :returns: Formatted string or original template if formatting fails
        :rtype: str
        """
        if not kwargs:
            return template

        try:
            return template.format(**kwargs)
        except (KeyError, ValueError):
            # If formatting fails due to missing placeholders, return the template as-is
            return template

    def get(self, key: str, **kwargs: Any) -> str:
        """Get localized message by logical key with automatic fallback.

        Lookup order:
        1) Current language: gettext(key)
        2) Current language: pgettext(key, "") (context-as-key with empty id)
        3) Current language: pgettext(key, key) (context and id are the key)
        4) Fallback language (default en): same three strategies
        5) If still not found, return the key itself as a last resort

        Always applies ``str.format(**kwargs)`` when kwargs provided.

        :param key: Dotted logical key, e.g. ``weeks.statistics``
        :type key: str
        :returns: Localized and formatted message text
        :rtype: str
        """
        # Attempt to resolve in the current language first
        resolved: str | None = self._lookup_in_translations(
            key=key,
            gettext_fn=self._,
            translations=self._trans,
            kwargs=kwargs,
        )
        if resolved is not None:
            return resolved

        # Attempt to resolve in the fallback language next
        resolved_fallback: str | None = self._lookup_in_translations(
            key=key,
            gettext_fn=self._default,
            translations=self._default_trans,
            kwargs=kwargs,
        )
        if resolved_fallback is not None:
            return resolved_fallback

<<<<<<< HEAD
        # Last resort: return key itself and log missing translation
        LOGGER.warning(
            "Missing translation for key '%s' in '%s' with fallback '%s'",
            key,
            self.lang,
            self.default_lang,
        )
        return key.format(**kwargs) if kwargs else key
=======
        # Final fallback: return the key itself, safely formatted if kwargs provided
        return self._safe_format(key, kwargs)

    def ngettext(
        self,
        singular_key: str,
        plural_key: str,
        n: int,
        *,
        context: str | None = None,
        **kwargs: Any,
    ) -> str:
        """Return a pluralized message.

        Attempts to resolve the pluralized form in the current language and
        falls back to ``default_lang``. Contextual plural forms are supported
        via ``npgettext``.

        :param singular_key: Message key for singular form
        :param plural_key: Message key for plural form
        :param n: Count used to determine the plural form
        :param context: Optional context used for lookup
        :param kwargs: Additional keyword arguments for formatting
        :return: Localized pluralized message
        """

        def _lookup(translations: gettext.NullTranslations) -> str:
            if context:
                try:
                    return translations.npgettext(
                        context, singular_key, plural_key, n
                    )  # type: ignore[attr-defined]
                except Exception:
                    return ""
            return translations.ngettext(singular_key, plural_key, n)

        text = _lookup(self._trans)
        if not text or text in {singular_key, plural_key}:
            text = _lookup(self._default_trans)

        if not text or text in {singular_key, plural_key}:
            LOGGER.warning(
                "Missing plural translation for keys '%s'/'%s'", singular_key, plural_key
            )
            text = singular_key if n == 1 else plural_key

        return text.format(n=n, **kwargs)
>>>>>>> 8ba28dbf

    def nget(self, singular: str, plural: str, n: int, **kwargs: Any) -> str:
        """Get localized pluralized message with automatic fallback.

        :param singular: Singular message identifier
        :type singular: str
        :param plural: Plural message identifier
        :type plural: str
        :param n: Quantity used to determine singular or plural form
        :type n: int
        :returns: Localized singular or plural message
        :rtype: str
        """
        text: str = self._trans.ngettext(singular, plural, n)
        if text in {singular, plural}:
            text = self._default_trans.ngettext(singular, plural, n)
        return text.format(**kwargs) if kwargs else text

    def pget(self, context: str, message: str, **kwargs: Any) -> str:
        """Get contextualized message with automatic fallback.

        :param context: Context identifier for the message
        :type context: str
        :param message: Message identifier within the context
        :type message: str
        :returns: Localized message string
        :rtype: str
        """

        text: str = self._trans.pgettext(context, message)
        if text == message:
            text = self._default_trans.pgettext(context, message)
            if text == message:
                LOGGER.warning(
                    "Missing contextual translation for '%s' in '%s' with fallback '%s'",
                    f"{context}:{message}",
                    self.lang,
                    self.default_lang,
                )
        return text.format(**kwargs) if kwargs else text

    def npget(
        self,
        context: str,
        singular: str,
        plural: str,
        n: int,
        **kwargs: Any,
    ) -> str:
        """Get contextualized pluralized message with automatic fallback.

        :param context: Context identifier for the message
        :type context: str
        :param singular: Singular form message identifier
        :type singular: str
        :param plural: Plural form message identifier
        :type plural: str
        :param n: Quantity used to determine singular or plural form
        :type n: int
        :returns: Localized singular or plural message
        :rtype: str
        """

        text: str = self._trans.npgettext(context, singular, plural, n)
        if text in {singular, plural}:
            text = self._default_trans.npgettext(context, singular, plural, n)
            if text in {singular, plural}:
                LOGGER.warning(
                    "Missing contextual plural translation for '%s' in '%s' with fallback '%s'",
                    context,
                    self.lang,
                    self.default_lang,
                )
        return text.format(**kwargs) if kwargs else text

    def __getattr__(self, name: str) -> Callable[..., str]:
        """Dynamically resolve unknown message methods to keys.

        Example: ``builder.weeks_statistics(age=...)`` → key ``weeks.statistics``
        and delegates to :py:meth:`get`.
        """

        def _wrapper(**kwargs: Any) -> str:
            dotted_key: str = name.replace("_", ".")
            return self.get(dotted_key, **kwargs)

        return _wrapper

    def _lookup_in_translations(
        self,
        *,
        key: str,
        gettext_fn: Callable[[str], str],
        translations: gettext.NullTranslations,
        kwargs: dict[str, Any] | None = None,
    ) -> str | None:
        """Try to resolve a key using provided translations and patterns.

        This helper reduces branching in :py:meth:`get` by centralizing the
        lookup patterns and formatting behavior.

        :param key: Dotted logical key to resolve
        :type key: str
        :param gettext_fn: ``gettext`` function for direct id lookup
        :type gettext_fn: Callable[[str], str]
        :param translations: Translations object to use for contextual lookups
        :type translations: gettext.NullTranslations
        :param kwargs: Optional formatting kwargs applied if text is found
        :type kwargs: dict[str, Any] | None
        :returns: Formatted text if found, otherwise ``None``
        :rtype: str | None
        """
        # Strategy 1: gettext id-as-key
        template: str = gettext_fn(key)
        if template and template != key:
            return self._safe_format(template, kwargs)

        # Strategy 2: pgettext with context=key and empty id
        try:
            ctx_text_empty: str = translations.pgettext(key, "")  # type: ignore[attr-defined]
        except Exception:
            ctx_text_empty = ""
        if ctx_text_empty:
            return self._safe_format(ctx_text_empty, kwargs)

        # Strategy 3: pgettext with context=key and id=key
        try:
            ctx_text_same: str = translations.pgettext(key, key)  # type: ignore[attr-defined]
        except Exception:
            ctx_text_same = ""
        if ctx_text_same and ctx_text_same != key:
            return self._safe_format(ctx_text_same, kwargs)

        return None<|MERGE_RESOLUTION|>--- conflicted
+++ resolved
@@ -8,10 +8,6 @@
 
 import gettext
 import logging
-<<<<<<< HEAD
-=======
-from functools import lru_cache
->>>>>>> 8ba28dbf
 from enum import StrEnum, auto
 from functools import lru_cache
 from pathlib import Path
@@ -24,22 +20,11 @@
 DOMAIN = "messages"
 
 
-<<<<<<< HEAD
-LOGGER = logging.getLogger(__name__)
-
-
-=======
->>>>>>> 8ba28dbf
 @lru_cache(maxsize=None)
 def get_translator(lang_code: str) -> Callable[[str], str]:
     """Get gettext translator for the specified language.
 
-<<<<<<< HEAD
     Translation objects are cached to avoid repeated disk access.
-=======
-    Returned translator functions are cached to avoid reloading translation
-    files on every request.
->>>>>>> 8ba28dbf
 
     :param lang_code: Language code (ru, en, ua, by)
     :type lang_code: str
@@ -55,15 +40,9 @@
 def get_translation(lang_code: str) -> gettext.NullTranslations:
     """Get gettext translations object for the specified language.
 
-<<<<<<< HEAD
     This returns the translations object itself (not just ``gettext`` function),
     which allows advanced lookups like ``pgettext`` for contextual messages.
     Translation objects are cached for efficiency.
-=======
-    The translation objects are cached to reuse ``gettext`` catalogs across
-    calls. The returned object provides access to ``pgettext`` and
-    ``ngettext``/``npgettext`` for plural and contextual lookups.
->>>>>>> 8ba28dbf
 
     :param lang_code: Language code (ru, en, ua, by)
     :type lang_code: str
@@ -263,16 +242,6 @@
         if resolved_fallback is not None:
             return resolved_fallback
 
-<<<<<<< HEAD
-        # Last resort: return key itself and log missing translation
-        LOGGER.warning(
-            "Missing translation for key '%s' in '%s' with fallback '%s'",
-            key,
-            self.lang,
-            self.default_lang,
-        )
-        return key.format(**kwargs) if kwargs else key
-=======
         # Final fallback: return the key itself, safely formatted if kwargs provided
         return self._safe_format(key, kwargs)
 
@@ -298,7 +267,6 @@
         :param kwargs: Additional keyword arguments for formatting
         :return: Localized pluralized message
         """
-
         def _lookup(translations: gettext.NullTranslations) -> str:
             if context:
                 try:
@@ -320,7 +288,6 @@
             text = singular_key if n == 1 else plural_key
 
         return text.format(n=n, **kwargs)
->>>>>>> 8ba28dbf
 
     def nget(self, singular: str, plural: str, n: int, **kwargs: Any) -> str:
         """Get localized pluralized message with automatic fallback.
