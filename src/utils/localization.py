"""Localization module for LifeWeeksBot.

This module contains all user-facing messages in multiple languages.
Supports Russian (ru), English (en), Ukrainian (ua), and Belarusian (by).
"""

from __future__ import annotations

import gettext
import logging
from functools import lru_cache
from enum import StrEnum, auto
from pathlib import Path
from typing import Any, Callable

LOGGER = logging.getLogger(__name__)

# Define locale directory and domain name constants
LOCALE_DIR = Path(__file__).resolve().parent.parent.parent / "locales"
DOMAIN = "messages"


@lru_cache(maxsize=None)
def get_translator(lang_code: str) -> Callable[[str], str]:
    """Get gettext translator for the specified language.

    Returned translator functions are cached to avoid reloading translation
    files on every request.

    :param lang_code: Language code (ru, en, ua, by)
    :type lang_code: str
    :returns: gettext translator function
    :rtype: Callable[[str], str]
    """
    return gettext.translation(
        DOMAIN, localedir=LOCALE_DIR, languages=[lang_code], fallback=True
    ).gettext


@lru_cache(maxsize=None)
def get_translation(lang_code: str) -> gettext.NullTranslations:
    """Get gettext translations object for the specified language.

    The translation objects are cached to reuse ``gettext`` catalogs across
    calls. The returned object provides access to ``pgettext`` and
    ``ngettext``/``npgettext`` for plural and contextual lookups.

    :param lang_code: Language code (ru, en, ua, by)
    :type lang_code: str
    :returns: Translations object with gettext/pgettext available
    :rtype: gettext.NullTranslations
    """
    return gettext.translation(
        DOMAIN, localedir=LOCALE_DIR, languages=[lang_code], fallback=True
    )


class SupportedLanguage(StrEnum):
    RU = auto()
    EN = auto()
    UA = auto()
    BY = auto()

    @classmethod
    def list(cls) -> list[str]:
        return [lang.value for lang in cls]


# Supported languages
LANGUAGES = SupportedLanguage.list()

# Default language
DEFAULT_LANGUAGE = SupportedLanguage.RU.value

# Localized language names
_LANGUAGE_NAMES = {
    SupportedLanguage.RU.value: {
        SupportedLanguage.RU.value: "Русский",
        SupportedLanguage.EN.value: "Английский",
        SupportedLanguage.UA.value: "Украинский",
        SupportedLanguage.BY.value: "Белорусский",
    },
    SupportedLanguage.EN.value: {
        SupportedLanguage.RU.value: "Russian",
        SupportedLanguage.EN.value: "English",
        SupportedLanguage.UA.value: "Ukrainian",
        SupportedLanguage.BY.value: "Belarusian",
    },
    SupportedLanguage.UA.value: {
        SupportedLanguage.RU.value: "Російська",
        SupportedLanguage.EN.value: "Англійська",
        SupportedLanguage.UA.value: "Українська",
        SupportedLanguage.BY.value: "Білоруська",
    },
    SupportedLanguage.BY.value: {
        SupportedLanguage.RU.value: "Рускай",
        SupportedLanguage.EN.value: "Англійская",
        SupportedLanguage.UA.value: "Украінская",
        SupportedLanguage.BY.value: "Беларуская",
    },
}


def get_localized_language_name(language: str, target_language: str) -> str:
    """
    Get the localized name of a language in the target language.

    :param language: Language code to localize (e.g., 'en')
    :param target_language: Target language code (e.g., 'ru')
    :return: Localized language name
    """
    return _LANGUAGE_NAMES.get(target_language, {}).get(language, language)


def get_supported_languages() -> list[str]:
    """Get list of supported languages.

    :returns: List of supported language codes
    :rtype: list[str]
    """
    return LANGUAGES.copy()


def is_language_supported(language: str) -> bool:
    """Check if language is supported.

    :param language: Language code to check
    :type language: str
    :returns: True if language is supported, False otherwise
    :rtype: bool
    """
    return language in LANGUAGES


def get_message(
    message_key: str,
    sub_key: str,
    language: str | None = None,
    **kwargs,
) -> str:
    """Backward-compatible message lookup used in some tests.

    This helper emulates the previous ``get_message`` API by delegating to
    ``MessageBuilder.get`` for the handful of keys used in tests.

    :param message_key: Message group key (e.g., "common", "weeks", "visualize")
    :type message_key: str
    :param sub_key: Specific message key within the group (e.g., "not_registered")
    :type sub_key: str
    :param language: Optional language code; defaults to ``DEFAULT_LANGUAGE``
    :type language: str | None
    :returns: Localized message text
    :rtype: str
    """
    lang_code: str = language or DEFAULT_LANGUAGE
    builder: MessageBuilder = MessageBuilder(lang_code)

    key: str = f"{message_key}.{sub_key}"
    return builder.get(key, **kwargs)


class MessageBuilder:
    """Message builder class for generating localized messages using gettext.

    This class provides a facade for generating localized messages using
    the gettext system. It maintains backward compatibility with existing
    message generation functions while providing a cleaner interface.
    """

    def __init__(self, lang: str, default_lang: str = DEFAULT_LANGUAGE):
        """Initialize MessageBuilder with language and default fallback language.

        :param lang: Language code (ru, en, ua, by)
        :type lang: str
        :param default_lang: Fallback language code to use when translation is missing
        :type default_lang: str
        """
        self.lang: str = lang
        self.default_lang: str = default_lang
        self._: Callable[[str], str] = get_translator(lang)
        self._trans: gettext.NullTranslations = get_translation(lang)
        # Default (fallback) translator objects, typically English
        self._default: Callable[[str], str] = get_translator(default_lang)
        self._default_trans: gettext.NullTranslations = get_translation(default_lang)

    def _safe_format(self, template: str, kwargs: dict[str, Any] | None) -> str:
        """Safely format a template string with kwargs, falling back to the template if formatting fails.

        This method attempts to format the template with the provided kwargs, but if the template
        contains format placeholders that are not present in kwargs, it returns the template as-is
        instead of raising a KeyError or ValueError.

        :param template: Template string to format
        :type template: str
        :param kwargs: Formatting parameters
        :type kwargs: dict[str, Any] | None
        :returns: Formatted string or original template if formatting fails
        :rtype: str
        """
        if not kwargs:
            return template

        try:
            return template.format(**kwargs)
        except (KeyError, ValueError):
            # If formatting fails due to missing placeholders, return the template as-is
            return template

    def get(self, key: str, **kwargs: Any) -> str:
        """Get localized message by logical key with automatic fallback.

        Lookup order:
        1) Current language: gettext(key)
        2) Current language: pgettext(key, "") (context-as-key with empty id)
        3) Current language: pgettext(key, key) (context and id are the key)
        4) Fallback language (default en): same three strategies
        5) If still not found, return the key itself as a last resort

        Always applies ``str.format(**kwargs)`` when kwargs provided.

        :param key: Dotted logical key, e.g. ``weeks.statistics``
        :type key: str
        :returns: Localized and formatted message text
        :rtype: str
        """
        # Attempt to resolve in the current language first
        resolved: str | None = self._lookup_in_translations(
            key=key,
            gettext_fn=self._,
            translations=self._trans,
            kwargs=kwargs,
        )
        if resolved is not None:
            return resolved

        # Attempt to resolve in the fallback language next
        resolved_fallback: str | None = self._lookup_in_translations(
            key=key,
            gettext_fn=self._default,
            translations=self._default_trans,
            kwargs=kwargs,
        )
        if resolved_fallback is not None:
            return resolved_fallback

<<<<<<< HEAD
        # Last resort: return key itself (developer-visible) and log the miss
        LOGGER.warning("Missing translation for key '%s'", key)
        return key.format(**kwargs) if kwargs else key
=======
        # Final fallback: return the key itself, safely formatted if kwargs provided
        return self._safe_format(key, kwargs)
>>>>>>> 3147a6b5

    def ngettext(
        self,
        singular_key: str,
        plural_key: str,
        n: int,
        *,
        context: str | None = None,
        **kwargs: Any,
    ) -> str:
        """Return a pluralized message.

        Attempts to resolve the pluralized form in the current language and
        falls back to ``default_lang``. Contextual plural forms are supported
        via ``npgettext``.

        :param singular_key: Message key for singular form
        :param plural_key: Message key for plural form
        :param n: Count used to determine the plural form
        :param context: Optional context used for lookup
        :param kwargs: Additional keyword arguments for formatting
        :return: Localized pluralized message
        """

        def _lookup(translations: gettext.NullTranslations) -> str:
            if context:
                try:
                    return translations.npgettext(
                        context, singular_key, plural_key, n
                    )  # type: ignore[attr-defined]
                except Exception:
                    return ""
            return translations.ngettext(singular_key, plural_key, n)

        text = _lookup(self._trans)
        if not text or text in {singular_key, plural_key}:
            text = _lookup(self._default_trans)

        if not text or text in {singular_key, plural_key}:
            LOGGER.warning(
                "Missing plural translation for keys '%s'/'%s'", singular_key, plural_key
            )
            text = singular_key if n == 1 else plural_key

        return text.format(n=n, **kwargs)

    def __getattr__(self, name: str) -> Callable[..., str]:
        """Dynamically resolve unknown message methods to keys.

        Example: ``builder.weeks_statistics(age=...)`` → key ``weeks.statistics``
        and delegates to :py:meth:`get`.
        """

        def _wrapper(**kwargs: Any) -> str:
            dotted_key: str = name.replace("_", ".")
            return self.get(dotted_key, **kwargs)

        return _wrapper

    def _lookup_in_translations(
        self,
        *,
        key: str,
        gettext_fn: Callable[[str], str],
        translations: gettext.NullTranslations,
        kwargs: dict[str, Any] | None = None,
    ) -> str | None:
        """Try to resolve a key using provided translations and patterns.

        This helper reduces branching in :py:meth:`get` by centralizing the
        lookup patterns and formatting behavior.

        :param key: Dotted logical key to resolve
        :type key: str
        :param gettext_fn: ``gettext`` function for direct id lookup
        :type gettext_fn: Callable[[str], str]
        :param translations: Translations object to use for contextual lookups
        :type translations: gettext.NullTranslations
        :param kwargs: Optional formatting kwargs applied if text is found
        :type kwargs: dict[str, Any] | None
        :returns: Formatted text if found, otherwise ``None``
        :rtype: str | None
        """
        # Strategy 1: gettext id-as-key
        template: str = gettext_fn(key)
        if template and template != key:
            return self._safe_format(template, kwargs)

        # Strategy 2: pgettext with context=key and empty id
        try:
            ctx_text_empty: str = translations.pgettext(key, "")  # type: ignore[attr-defined]
        except Exception:
            ctx_text_empty = ""
        if ctx_text_empty:
            return self._safe_format(ctx_text_empty, kwargs)

        # Strategy 3: pgettext with context=key and id=key
        try:
            ctx_text_same: str = translations.pgettext(key, key)  # type: ignore[attr-defined]
        except Exception:
            ctx_text_same = ""
        if ctx_text_same and ctx_text_same != key:
            return self._safe_format(ctx_text_same, kwargs)

        return None<|MERGE_RESOLUTION|>--- conflicted
+++ resolved
@@ -243,14 +243,8 @@
         if resolved_fallback is not None:
             return resolved_fallback
 
-<<<<<<< HEAD
-        # Last resort: return key itself (developer-visible) and log the miss
-        LOGGER.warning("Missing translation for key '%s'", key)
-        return key.format(**kwargs) if kwargs else key
-=======
         # Final fallback: return the key itself, safely formatted if kwargs provided
         return self._safe_format(key, kwargs)
->>>>>>> 3147a6b5
 
     def ngettext(
         self,
